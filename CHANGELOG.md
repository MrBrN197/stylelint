# Head

* Added: `rule-single-line-max-declarations` rule.
* Added: `color-no-hex` rule.
* Added: `color-no-named` rule.
* Added: `function-blacklist` rule.
* Added: `function-whitelist` rule.
* Added: `unit-blacklist` rule.
* Added: `unit-whitelist` rule.
* Added: `property-unit-blacklist` rule.
<<<<<<< HEAD
* Added: `property-unit-whitelist` rule.
=======
* Fixed: bug when loading plugins from an extended config
>>>>>>> e86cf762

# 2.0.0

* Added: CLI.
* Added: standalone Node API.
* Added: quiet mode to CLI and Node API.
* Added: support for formatters, including custom ones, to CLI and Node API.
* Added: `string` and `json` formatters.
* Added: support for using `.stylelintrc` JSON file.
* Added: support for extending existing configs using the `extends` property.
* Added: support for SCSS syntax parsing to CLI and Node API.
* Added: `function-comma-newline-after` rule.
* Added: `function-comma-newline-before` rule.
* Added: `"always-single-line"` and `"never-single-line"` options to `function-comma-space-after` rule.
* Added: `"always-single-line"` and `"never-single-line"` options to `function-comma-space-before` rule.

# 1.2.1

* Fixed: the `media-query-list-comma-*` rules now only apply to `@media` statements.

# 1.2.0

* Added: `function-linear-gradient-no-nonstandard-direction` rule.
* Added: `rule-properties-order` now by default ignores the order of properties left out of your specified array; and the options `"top"`, `"bottom"`, and `"ignore"` are provided to change that behavior.
* Added: `rule-properties-order` now looks for roots of hyphenated properties in custom arrays so each extension (e.g. `padding-top` as an extension of `padding`) does not need to be specified individually.
* Added: `"always-single-line"` option to `declaration-colon-space-after`.
* Added: support for declarations directly on root (e.g. Sass variable declarations).
* Fixed: `declaration-colon-newline-after` `"always-multi-line"` warning message.

# 1.1.0

* Added: `declaration-colon-newline-after` rule.
* Added: the `indentation` rule now checks indentation of multi-line at-rule params, unless there's the `except` option of `param`.
* Added: support for end-of-line comments in `selector-list-comma-newline-after`.
* Added: protection against `#${sass-interpolation}` in rules checking for hex colors.
* Added: support for strings (translated to RegExps) in `custom-property-pattern` and `custom-media-pattern`.
* Fixed: bug preventing various rules from registering the correct rule names in their warnings, and therefore also preventing them from being disabled with comments.
* Fixed: the `color-no-invalid-hex` rule no longer flags hashes in `url()` arguments.
* Fixed: rules using `node.raw()` instead of `node.raws` to avoid expected errors.

# 1.0.1

* Fixed: `postcss-selector-parser` updated to improve location accuracy for `selector-no-*` rules.

# 1.0.0

* Removed: compatibility with PostCSS `4.x`.
* Added: compatibility with PostCSS `5.0.2+`.
* Fixed: the accuracy of reported line numbers and columns.

# 0.8.0

* Added: `after-comment` `ignore` option to the `at-rule-empty-line-before` rule.
* Fixed: the `indentation` rule now correctly handles `*` hacks on property names.
* Fixed: the `media-feature-colon-space-after` and `media-feature-colon-space-before` rules now only apply to `@media` statements.
* Fixed: the `rule-no-shorthand-property-overrides` rule message is now consistent with the other messages.

# 0.7.0

* Added: invalid options cause the rule to abort instead of performing meaningless checks.
* Added: special warning for missing required options from `validateOptions()`.

# 0.6.2

* Fixed: npm package no longer includes test files (reducing package size by 500KB).

# 0.6.1

* Fixed: the `rule-properties-order` and `rule-no-duplicate-properties` rules now correctly check inside @rules.

# 0.6.0

* Added: `validateOptions` to `stylelint.utils` for use by authors of custom rules.
* Added: `custom-media-pattern` rule.
* Added: `number-max-precision` rule.

# 0.5.0

* Added: validation of all rule options.

# 0.4.1

* Removed: `ruleTester` from `stylelint.utils` because of the additional dependencies it forces.

# 0.4.0

* Removed: `jsesc` devDependency.
* Added: `rule-no-shorthand-property-overrides` rule.
* Added: `ruleTester` to `stylelint.utils` for use by authors of custom rules.

# 0.3.2

* Fixed: `hierarchicalSelectors` bug in `indentation` rule.

# 0.3.1

* Fixed: `~=` is no longer mistaken for combinator in `selector-combinator-space-*`.

# 0.3.0

* Added: exposure of `report`, `ruleMessages`, and `styleSearch` in `stylelint.utils` for use by external plugin rules.
* Added: plugin rule support.
* Added: `hierarchicalSelectors` option to `indentation` rule.
* Added: `nesting-block-opening-brace-space-before` rule.
* Added: `nesting-block-opening-brace-newline-before` rule.
* Fixed: the `color-hex-case` rule message is now consistent with the `color-hex-length` rule.
* Fixed: the `property-blacklist` rule message is now consistent with the `property-whitelist` rule.
* Fixed: a typo in the `comment-space-inside` rule message.

# 0.2.0

* Added: `color-hex-case` rule.
* Added: `color-hex-length` rule.
* Fixed: formalized selector-indentation-checking within the `indentation` rule.
* Fixed: allow for arbitrary whitespace after the newline in the `selector-list-comma-newline-*` rules.
* Fixed: `selector-combinator-space-*` no longer checks `:nth-child()` arguments.

# 0.1.2

* Fixed: nesting support for the `block-opening-brace-newline-before` rule.
* Fixed: nesting support for the `block-opening-brace-space-before` rule.
* Fixed: nesting support for the `rule-trailing-semicolon` rule.

# 0.1.1

* Fixed: nesting support for the `rule-no-duplicate-properties` rule.
* Fixed: nesting support for the `rule-properties-order` rule.
* Fixed: whitespace rules accommodate Windows CR-LF line endings.

# 0.1.0

* Added: ability to disable rules via comments in the CSS.
* Added: `at-rule-empty-line-before` rule.
* Added: `at-rule-no-vendor-prefix` rule.
* Added: `block-closing-brace-newline-after` rule.
* Added: `block-closing-brace-newline-before` rule.
* Added: `block-closing-brace-space-after` rule.
* Added: `block-closing-brace-space-before` rule.
* Added: `block-no-empty` rule.
* Added: `block-opening-brace-newline-after` rule.
* Added: `block-opening-brace-newline-before` rule.
* Added: `block-opening-brace-space-after` rule.
* Added: `block-opening-brace-space-before` rule.
* Added: `color-no-invalid-hex` rule.
* Added: `comment-empty-line-before` rule.
* Added: `comment-space-inside` rule.
* Added: `custom-property-no-outside-root` rule.
* Added: `custom-property-pattern` rule.
* Added: `declaration-bang-space-after` rule.
* Added: `declaration-bang-space-before` rule.
* Added: `declaration-block-semicolon-newline-after` rule.
* Added: `declaration-block-semicolon-newline-before` rule.
* Added: `declaration-block-semicolon-space-after` rule.
* Added: `declaration-block-semicolon-space-before` rule.
* Added: `declaration-colon-space-after` rule.
* Added: `declaration-colon-space-before` rule.
* Added: `declaration-no-important` rule.
* Added: `function-calc-no-unspaced-operator` rule.
* Added: `function-comma-space-after` rule.
* Added: `function-comma-space-before` rule.
* Added: `function-parentheses-space-inside` rule.
* Added: `function-space-after` rule.
* Added: `function-url-quotes` rule.
* Added: `indentation` rule.
* Added: `media-feature-colon-space-after` rule.
* Added: `media-feature-colon-space-before` rule.
* Added: `media-feature-name-no-vendor-prefix` rule.
* Added: `media-feature-range-operator-space-after` rule.
* Added: `media-feature-range-operator-space-before` rule.
* Added: `media-query-list-comma-newline-after` rule.
* Added: `media-query-list-comma-newline-before` rule.
* Added: `media-query-list-comma-space-after` rule.
* Added: `media-query-list-comma-space-before` rule.
* Added: `media-query-parentheses-space-inside` rule.
* Added: `no-eol-whitespace` rule.
* Added: `no-missing-eof-newline` rule.
* Added: `no-multiple-empty-lines` rule.
* Added: `number-leading-zero` rule.
* Added: `number-no-trailing-zeros` rule.
* Added: `number-zero-length-no-unit` rule.
* Added: `property-blacklist` rule.
* Added: `property-no-vendor-prefix` rule.
* Added: `property-whitelist` rule.
* Added: `root-no-standard-properties` rule.
* Added: `rule-nested-empty-line-before` rule.
* Added: `rule-no-duplicate-properties` rule.
* Added: `rule-no-single-line` rule.
* Added: `rule-non-nested-empty-line-before` rule.
* Added: `rule-properties-order` rule.
* Added: `rule-trailing-semicolon` rule.
* Added: `selector-combinator-space-after` rule.
* Added: `selector-combinator-space-before` rule.
* Added: `selector-list-comma-newline-after` rule.
* Added: `selector-list-comma-newline-before` rule.
* Added: `selector-list-comma-space-after` rule.
* Added: `selector-list-comma-space-before` rule.
* Added: `selector-no-attribute` rule.
* Added: `selector-no-combinator` rule.
* Added: `selector-no-id` rule.
* Added: `selector-no-type` rule.
* Added: `selector-no-universal` rule.
* Added: `selector-no-vendor-prefix` rule.
* Added: `selector-pseudo-element-colon-notation` rule.
* Added: `selector-root-no-composition` rule.
* Added: `string-quotes` rule.
* Added: `value-list-comma-newline-after` rule.
* Added: `value-list-comma-newline-before` rule.
* Added: `value-list-comma-space-after` rule.
* Added: `value-list-comma-space-before` rule.
* Added: `value-no-vendor-prefix` rule.<|MERGE_RESOLUTION|>--- conflicted
+++ resolved
@@ -8,11 +8,8 @@
 * Added: `unit-blacklist` rule.
 * Added: `unit-whitelist` rule.
 * Added: `property-unit-blacklist` rule.
-<<<<<<< HEAD
+* Fixed: bug when loading plugins from an extended config
 * Added: `property-unit-whitelist` rule.
-=======
-* Fixed: bug when loading plugins from an extended config
->>>>>>> e86cf762
 
 # 2.0.0
 
