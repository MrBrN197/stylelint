# Head
<<<<<<< HEAD

- Added: `font-family-name-quotes` rule.
- Fixed: bug in `rule-properties-order` empty line detection when the two newlines were separated
=======
* Added: better handling of vendor prefixes in `property-unit-blacklist` and `property-unit-whitelist`, e.g. if you enter `animation` it now also checks `-webkit-animation`.
* Added: support for regular expression property identification in `property-blacklist`, `property-unit-blacklist`, `property-unit-whitelist`, `property-value-blacklist`, and `property-whitelist`.
* Added: brought `stylelint-rule-tester` into this repo, and exposed it at `stylelint.utils.ruleTester`.
* Added: `codeFilename` option to Node API.
* Added: `font-weight-notation` rule.
* Added: `media-feature-no-missing-punctuation` rule.
* Added: `no-duplicate-selectors` rule.
* Added: `no-unknown-animations` rule.
* Added: `property-value-blacklist` rule.
* Added: `property-value-whitelist` rule.
* Added: `time-no-imperceptible` rule.
* Added: `ignore: "descendant"` and `ignore: "compounded"` options for `selector-no-type`.
* Added: support for using names of modules for the CLI's `--config` argument, not just paths.
* Fixed: `ignoreFiles` handling of absolute paths.
* Fixed: `ignoreFiles` uses the `configBasedir` option to interpret relative paths.
* Fixed: bug in `rule-properties-order` empty line detection when the two newlines were separated
>>>>>>> 435e0762
  by some other whitespace.
* Fixed: option parsing bug that caused problems when using the `"alphabetical"` primary option
  with `rule-properties-order`.
* Fixed: regard an empty string as a valid CSS code

# 4.2.0

* Added: support for custom messages with a `message` secondary property on any rule.
* Fixed: CLI always ignores contents of `node_modules` and `bower_components` directories.
* Fixed: bug preventing CLI from understanding absolute paths in `--config` argument.
* Fixed: bug causing `indentation` to stumble over declarations with semicolons on their own lines.

# 4.1.0

* Added: helpful option validation message when object is expected but non-object provided.
* Fixed: `selector-no-id` no longer warns about Sass interpolation when multiple interpolations are used in a selector.

# 4.0.0

* Removed: support for legacy numbered severities.
* Added: support for extensions on `.stylelintrc` files (by upgrading cosmiconfig).
* Added: `ignore: "non-comments"` option to `max-line-length`.
* Fixed: `function-whitespace-after` does not expect space between `)` and `}`, so it handles Sass interpolation better.

# 3.2.3

* Fixed: `selector-no-vendor-prefix` now handles custom-property-sets.

# 3.2.2

* Fixed: `selector-no-type` ignores `nth-child` pseudo-classes and `@keyframes` selectors.

# 3.2.1

* Fixed: `max-line-length` handles `url()` functions better.
* Fixed: `block-opening-brace-newline-after` and `declaration-block-semicolon-newline-after` handle end-of-line comments better.

# 3.2.0

* Added: `legacyNumberedSeverities` config property to force the legacy severity system.
* Added: `selector-no-id` ignores Sass-style interpolation.
* Fixed: bug causing extended config to override the config that extends it.

# 3.1.4

* Fixed: stopped hijacking `--config` property in PostCSS and Node.js APIs. Still using it in the CLI.

# 3.1.3

* Fixed: bug preventing the disabling of rules analyzing the `root` node, including: `max-line-length`, `max-empty-lines`, `no-eol-whitespace`, `no-missing-eof-newline`, and `string-quotes`.
* Fixed: bug causing `rule-properties-order` to get confused by properties with an unspecified order.

# 3.1.2

* Fixed: bug causing an error when `null` was used on rules whose primary options are arrays.

# 3.1.1

* Fixed: Documentation improvements.

# 3.1.0

* Added: `stylelint-commands` `ignore` option to `comment-empty-line-before`.
* Fixed: v3 regression causing bug in `rule-properties-order` and potentially other rules that accept arrays as primary options.
* Fixed: `no-missing-eof-newline` no longer complains about completely empty files.

# 3.0.3

* Fixed: list of rules within documentation.

# 3.0.0-3.0.2

* Removed: `nesting-block-opening-brace-space-before` and `nesting-block-opening-brace-newline-before` rules.
* Deprecated: numbered severities (0, 1, 2) and will be disabled in `4.0`.
* Changed: renamed `rule-single-line-max-declarations` to `declaration-block-single-line-max-declarations` and changed scope of the single-line to the declaration block.
* Changed: renamed `rule-no-single-line` to `declaration-block-no-single-line` and changed scope of the single-line to the declaration block.
* Changed: renamed the `function-space-after` rule to `function-whitespace-after`.
* Changed: renamed the `comment-space-inside` rule to `comment-whitespace-inside`.
* Changed: renamed the `no-multiple-empty-lines` rule to `max-empty-lines` (takes an `int` as option).
* Changed: `plugins` is now an array instead of an object. And plugins should be created with `stylelint.createPlugin()`.
* Added: cosmiconfig, which means the following:
  * support for YAML `.stylelintrc`
  * support for `stylelint.config.js`
  * support for `stylelint` property in `package.json`
  * alternate config loading system, which stops at the first config found
* Added: asynchronicity to the PostCSS plugin.
* Added: `ignoreFiles` option to config.
* Added: `configFile` option to Node.js API.
* Fixed: `comment-whitespace-inside` now ignores ignores copyright (`/*! `) and sourcemap (`/*# `) comments.
* Fixed: `rule-no-duplicate-properties` now ignores the `src` property.

# 2.3.7

* Fixed: `function-calc-no-unspaced-operator` ignores characters in `$sass` and `@less` variables.
* Fixed: `rule-properties-order` allows comments at the top of groups that expect newlines before them.
* Fixed: `styleSearch()` and the rules it powers will not trip up on single-line (`//`) comments.
* Fixed: `selector-combinator-space-before` now better handles nested selectors starting with combinators.
* Fixed: `rule-properties-order` now deals property with `-moz-osx-font-smoothing`.

# 2.3.6

* Fixed: improved documentation of CLI globbing possibilities.
* Fixed: `rule-properties-order` now accounts for property names containing multiple hyphens.
* Fixed: `rule-properties-order` grouping bug.

# 2.3.5

* Added: error about undefined severities blaming stylelint for the bug.
* Fixed: `selector-pseudo-element-colon-notation` typo in rule name resulting in undefined severity.

# 2.3.4

* Fixed: `dist/` build.

# 2.3.3

* Fixed: `property-whitelist`, `rule-no-duplicate-properties`, and `rule-properties-order` ignore variables (`$sass`, `@less`, and `--custom-property`).
* Fixed: `root-no-standard-properties` ignores `$sass` and `@less` variables.
* Fixed: `comment-empty-line-before` and `comment-space-inside` no longer complain about `//` comments.

# 2.3.2

* Fixed: `number-no-trailing-zeros` no longer flags at-import at-rules.

# 2.3.1

* Fixed: `selector-no-type` no longer flags the _nesting selector_ (`&`).

# 2.3.0

* Added: `configFile` option to PostCSS plugin.
* Fixed: `function-parentheses-newline-inside` and `function-parentheses-space-inside` bug with nested functions.

# 2.2.0

* Added: `selector-class-pattern` rule.
* Added: `selector-id-pattern` rule.
* Added: `function-parentheses-newline-inside` rule.
* Added: `"always-single-line"` and `"never-single-line"` options to `function-parentheses-space-inside`.
* Fixed: CLI `syntax` argument bug.

# 2.1.0

* Added: `color-no-hex` rule.
* Added: `color-no-named` rule.
* Added: `function-blacklist` rule.
* Added: `function-whitelist` rule.
* Added: `unit-blacklist` rule.
* Added: `unit-whitelist` rule.
* Added: `property-unit-blacklist` rule.
* Added: `property-unit-whitelist` rule.
* Added: `rule-single-line-max-declarations` rule.
* Added: `max-line-length` rule.
* Added: `first-nested` exception to `comment-empty-line-before`.
* Added: single value options to `*-blacklist` & `-*whitelist` rules e.g. `{ "function-blacklist": "calc"}`
* Added: support for flexible groups to `rule-properties-order`.
* Added: support for an optional empty line between each group to `rule-properties-order`.
* Added: support for mathematical signs in front of Sass and Less variables in `function-calc-no-unspaced-operator`.
* Added: support for arbitrary whitespace after function in `function-space-after`.
* Added: support for arbitrary whitespace at the edge of comments in `comment-space-inside`.
* Fixed: `comment-space-inside` allows any number of asterisks at the beginning and end of comments.
* Fixed: bug causing `{ unspecified: "bottom }"` option not to be applied within `rule-properties-order`.
* Fixed: bug causing `function-comma-*` whitespace rules to improperly judge whether to enforce single- or multi-line options.
* Fixed: bug when loading plugins from an extended config
* Fixed: indentation for function arguments, by ignoring them.

# 2.0.0

* Changed: plugins are now included and configured via a "locator", rather than either being `required` or being inserted directly into the configuration object as a function.
* Added: CLI.
* Added: standalone Node API.
* Added: quiet mode to CLI and Node API.
* Added: support for formatters, including custom ones, to CLI and Node API.
* Added: `string` and `json` formatters.
* Added: support for using `.stylelintrc` JSON file.
* Added: support for extending existing configs using the `extends` property.
* Added: support for SCSS syntax parsing to CLI and Node API.
* Added: `function-comma-newline-after` rule.
* Added: `function-comma-newline-before` rule.
* Added: `"always-single-line"` and `"never-single-line"` options to `function-comma-space-after` rule.
* Added: `"always-single-line"` and `"never-single-line"` options to `function-comma-space-before` rule.

# 1.2.1

* Fixed: the `media-query-list-comma-*` rules now only apply to `@media` statements.

# 1.2.0

* Added: `function-linear-gradient-no-nonstandard-direction` rule.
* Added: `rule-properties-order` now by default ignores the order of properties left out of your specified array; and the options `"top"`, `"bottom"`, and `"ignore"` are provided to change that behavior.
* Added: `rule-properties-order` now looks for roots of hyphenated properties in custom arrays so each extension (e.g. `padding-top` as an extension of `padding`) does not need to be specified individually.
* Added: `"always-single-line"` option to `declaration-colon-space-after`.
* Added: support for declarations directly on root (e.g. Sass variable declarations).
* Fixed: `declaration-colon-newline-after` `"always-multi-line"` warning message.

# 1.1.0

* Added: `declaration-colon-newline-after` rule.
* Added: the `indentation` rule now checks indentation of multi-line at-rule params, unless there's the `except` option of `param`.
* Added: support for end-of-line comments in `selector-list-comma-newline-after`.
* Added: protection against `#${sass-interpolation}` in rules checking for hex colors.
* Added: support for strings (translated to RegExps) in `custom-property-pattern` and `custom-media-pattern`.
* Fixed: bug preventing various rules from registering the correct rule names in their warnings, and therefore also preventing them from being disabled with comments.
* Fixed: the `color-no-invalid-hex` rule no longer flags hashes in `url()` arguments.
* Fixed: rules using `node.raw()` instead of `node.raws` to avoid expected errors.

# 1.0.1

* Fixed: `postcss-selector-parser` updated to improve location accuracy for `selector-no-*` rules.

# 1.0.0

* Removed: compatibility with PostCSS `4.x`.
* Added: compatibility with PostCSS `5.0.2+`.
* Fixed: the accuracy of reported line numbers and columns.

# 0.8.0

* Added: `after-comment` `ignore` option to the `at-rule-empty-line-before` rule.
* Fixed: the `indentation` rule now correctly handles `*` hacks on property names.
* Fixed: the `media-feature-colon-space-after` and `media-feature-colon-space-before` rules now only apply to `@media` statements.
* Fixed: the `rule-no-shorthand-property-overrides` rule message is now consistent with the other messages.

# 0.7.0

* Added: invalid options cause the rule to abort instead of performing meaningless checks.
* Added: special warning for missing required options from `validateOptions()`.

# 0.6.2

* Fixed: npm package no longer includes test files (reducing package size by 500KB).

# 0.6.1

* Fixed: the `rule-properties-order` and `rule-no-duplicate-properties` rules now correctly check inside @rules.

# 0.6.0

* Added: `validateOptions` to `stylelint.utils` for use by authors of custom rules.
* Added: `custom-media-pattern` rule.
* Added: `number-max-precision` rule.

# 0.5.0

* Added: validation of all rule options.

# 0.4.1

* Removed: `ruleTester` from `stylelint.utils` because of the additional dependencies it forces.

# 0.4.0

* Removed: `jsesc` devDependency.
* Added: `rule-no-shorthand-property-overrides` rule.
* Added: `ruleTester` to `stylelint.utils` for use by authors of custom rules.

# 0.3.2

* Fixed: `hierarchicalSelectors` bug in `indentation` rule.

# 0.3.1

* Fixed: `~=` is no longer mistaken for combinator in `selector-combinator-space-*`.

# 0.3.0

* Added: exposure of `report`, `ruleMessages`, and `styleSearch` in `stylelint.utils` for use by external plugin rules.
* Added: plugin rule support.
* Added: `hierarchicalSelectors` option to `indentation` rule.
* Added: `nesting-block-opening-brace-space-before` rule.
* Added: `nesting-block-opening-brace-newline-before` rule.
* Fixed: the `color-hex-case` rule message is now consistent with the `color-hex-length` rule.
* Fixed: the `property-blacklist` rule message is now consistent with the `property-whitelist` rule.
* Fixed: a typo in the `comment-space-inside` rule message.

# 0.2.0

* Added: `color-hex-case` rule.
* Added: `color-hex-length` rule.
* Fixed: formalized selector-indentation-checking within the `indentation` rule.
* Fixed: allow for arbitrary whitespace after the newline in the `selector-list-comma-newline-*` rules.
* Fixed: `selector-combinator-space-*` no longer checks `:nth-child()` arguments.

# 0.1.2

* Fixed: nesting support for the `block-opening-brace-newline-before` rule.
* Fixed: nesting support for the `block-opening-brace-space-before` rule.
* Fixed: nesting support for the `rule-trailing-semicolon` rule.

# 0.1.1

* Fixed: nesting support for the `rule-no-duplicate-properties` rule.
* Fixed: nesting support for the `rule-properties-order` rule.
* Fixed: whitespace rules accommodate Windows CR-LF line endings.

# 0.1.0

* Added: ability to disable rules via comments in the CSS.
* Added: `at-rule-empty-line-before` rule.
* Added: `at-rule-no-vendor-prefix` rule.
* Added: `block-closing-brace-newline-after` rule.
* Added: `block-closing-brace-newline-before` rule.
* Added: `block-closing-brace-space-after` rule.
* Added: `block-closing-brace-space-before` rule.
* Added: `block-no-empty` rule.
* Added: `block-opening-brace-newline-after` rule.
* Added: `block-opening-brace-newline-before` rule.
* Added: `block-opening-brace-space-after` rule.
* Added: `block-opening-brace-space-before` rule.
* Added: `color-no-invalid-hex` rule.
* Added: `comment-empty-line-before` rule.
* Added: `comment-space-inside` rule.
* Added: `custom-property-no-outside-root` rule.
* Added: `custom-property-pattern` rule.
* Added: `declaration-bang-space-after` rule.
* Added: `declaration-bang-space-before` rule.
* Added: `declaration-block-semicolon-newline-after` rule.
* Added: `declaration-block-semicolon-newline-before` rule.
* Added: `declaration-block-semicolon-space-after` rule.
* Added: `declaration-block-semicolon-space-before` rule.
* Added: `declaration-colon-space-after` rule.
* Added: `declaration-colon-space-before` rule.
* Added: `declaration-no-important` rule.
* Added: `function-calc-no-unspaced-operator` rule.
* Added: `function-comma-space-after` rule.
* Added: `function-comma-space-before` rule.
* Added: `function-parentheses-space-inside` rule.
* Added: `function-space-after` rule.
* Added: `function-url-quotes` rule.
* Added: `indentation` rule.
* Added: `media-feature-colon-space-after` rule.
* Added: `media-feature-colon-space-before` rule.
* Added: `media-feature-name-no-vendor-prefix` rule.
* Added: `media-feature-range-operator-space-after` rule.
* Added: `media-feature-range-operator-space-before` rule.
* Added: `media-query-list-comma-newline-after` rule.
* Added: `media-query-list-comma-newline-before` rule.
* Added: `media-query-list-comma-space-after` rule.
* Added: `media-query-list-comma-space-before` rule.
* Added: `media-query-parentheses-space-inside` rule.
* Added: `no-eol-whitespace` rule.
* Added: `no-missing-eof-newline` rule.
* Added: `no-multiple-empty-lines` rule.
* Added: `number-leading-zero` rule.
* Added: `number-no-trailing-zeros` rule.
* Added: `number-zero-length-no-unit` rule.
* Added: `property-blacklist` rule.
* Added: `property-no-vendor-prefix` rule.
* Added: `property-whitelist` rule.
* Added: `root-no-standard-properties` rule.
* Added: `rule-nested-empty-line-before` rule.
* Added: `rule-no-duplicate-properties` rule.
* Added: `rule-no-single-line` rule.
* Added: `rule-non-nested-empty-line-before` rule.
* Added: `rule-properties-order` rule.
* Added: `rule-trailing-semicolon` rule.
* Added: `selector-combinator-space-after` rule.
* Added: `selector-combinator-space-before` rule.
* Added: `selector-list-comma-newline-after` rule.
* Added: `selector-list-comma-newline-before` rule.
* Added: `selector-list-comma-space-after` rule.
* Added: `selector-list-comma-space-before` rule.
* Added: `selector-no-attribute` rule.
* Added: `selector-no-combinator` rule.
* Added: `selector-no-id` rule.
* Added: `selector-no-type` rule.
* Added: `selector-no-universal` rule.
* Added: `selector-no-vendor-prefix` rule.
* Added: `selector-pseudo-element-colon-notation` rule.
* Added: `selector-root-no-composition` rule.
* Added: `string-quotes` rule.
* Added: `value-list-comma-newline-after` rule.
* Added: `value-list-comma-newline-before` rule.
* Added: `value-list-comma-space-after` rule.
* Added: `value-list-comma-space-before` rule.
* Added: `value-no-vendor-prefix` rule.<|MERGE_RESOLUTION|>--- conflicted
+++ resolved
@@ -1,9 +1,6 @@
 # Head
-<<<<<<< HEAD
-
-- Added: `font-family-name-quotes` rule.
-- Fixed: bug in `rule-properties-order` empty line detection when the two newlines were separated
-=======
+
+* Added: `font-family-name-quotes` rule.
 * Added: better handling of vendor prefixes in `property-unit-blacklist` and `property-unit-whitelist`, e.g. if you enter `animation` it now also checks `-webkit-animation`.
 * Added: support for regular expression property identification in `property-blacklist`, `property-unit-blacklist`, `property-unit-whitelist`, `property-value-blacklist`, and `property-whitelist`.
 * Added: brought `stylelint-rule-tester` into this repo, and exposed it at `stylelint.utils.ruleTester`.
@@ -20,7 +17,6 @@
 * Fixed: `ignoreFiles` handling of absolute paths.
 * Fixed: `ignoreFiles` uses the `configBasedir` option to interpret relative paths.
 * Fixed: bug in `rule-properties-order` empty line detection when the two newlines were separated
->>>>>>> 435e0762
   by some other whitespace.
 * Fixed: option parsing bug that caused problems when using the `"alphabetical"` primary option
   with `rule-properties-order`.
