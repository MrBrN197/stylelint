version: 2
updates:
  - package-ecosystem: npm
    directory: '/'
    schedule:
      interval: weekly
    open-pull-requests-limit: 5
    labels:
      - 'pr: dependencies'
    versioning-strategy: increase
<<<<<<< HEAD
    target-branch: 'v14' # TODO: Remove when releasing v14.

  - package-ecosystem: github-actions
    directory: '/'
    schedule:
      interval: weekly
    open-pull-requests-limit: 5
    labels:
      - 'pr: dependencies'
=======
>>>>>>> 864b01be
    target-branch: 'v14' # TODO: Remove when releasing v14.<|MERGE_RESOLUTION|>--- conflicted
+++ resolved
@@ -8,8 +8,6 @@
     labels:
       - 'pr: dependencies'
     versioning-strategy: increase
-<<<<<<< HEAD
-    target-branch: 'v14' # TODO: Remove when releasing v14.
 
   - package-ecosystem: github-actions
     directory: '/'
@@ -17,7 +15,4 @@
       interval: weekly
     open-pull-requests-limit: 5
     labels:
-      - 'pr: dependencies'
-=======
->>>>>>> 864b01be
-    target-branch: 'v14' # TODO: Remove when releasing v14.+      - 'pr: dependencies'