'use strict';

const _ = require('lodash');
const del = require('del');
const fs = require('fs');
const os = require('os');
const path = require('path');
const stylelint = require('../../lib');
const systemTestUtils = require('../systemTestUtils');
const { promisify } = require('util');
<<<<<<< HEAD
const { replaceBackslashes } = require('../systemTestUtils');
=======

const copyFile = promisify(fs.copyFile);
>>>>>>> 31dd8d40
const readFileAsync = promisify(fs.readFile);

describe('fix', () => {
	let tmpDir;
	let stylesheetPath;

	beforeEach(() => {
		tmpDir = os.tmpdir();
		stylesheetPath = replaceBackslashes(path.join(tmpDir, `stylesheet-${_.uniqueId()}.css`));

		return copyFile(path.join(__dirname, 'stylesheet.css'), stylesheetPath);
	});

	afterEach(() => {
		return del(stylesheetPath, { force: true });
	});

	it('expected stylelint results', () => {
		return stylelint
			.lint({
				files: [stylesheetPath],
				configFile: systemTestUtils.caseConfig('fix'),
				fix: true,
			})
			.then((output) => {
				// Remove the path to tmpDir
				const cleanedResults = output.results.map((r) => ({ ...r, source: 'stylesheet.css' }));

				expect(systemTestUtils.prepResults(cleanedResults)).toMatchSnapshot();
			});
	});

	it('expected fixes to PostCSS Result', () => {
		return stylelint
			.lint({
				files: [stylesheetPath],
				configFile: systemTestUtils.caseConfig('fix'),
				fix: true,
			})
			.then((output) => {
				const result = output.results[0]._postcssResult;

				expect(result.root.toString(result.opts.syntax)).toMatchSnapshot();
			});
	});

	it('overwrites the original file', () => {
		return stylelint
			.lint({
				files: [stylesheetPath],
				configFile: systemTestUtils.caseConfig('fix'),
				fix: true,
			})
			.then((output) => {
				const result = output.results[0]._postcssResult;

				return readFileAsync(stylesheetPath, 'utf8').then((fileContent) => {
					expect(fileContent).toBe(result.root.toString(result.opts.syntax));
				});
			});
	});

	it("doesn't write to ignored file", () => {
		return stylelint
			.lint({
				files: [stylesheetPath],
				config: {
					ignoreFiles: stylesheetPath,
					rules: {
						'at-rule-name-case': 'lower',
						'comment-empty-line-before': 'always',
						'comment-no-empty': true,
					},
				},
				fix: true,
			})
			.then(() => {
				return readFileAsync(stylesheetPath, 'utf8').then((newFile) => {
					return readFileAsync(path.join(__dirname, 'stylesheet.css'), 'utf8').then((oldFile) => {
						expect(newFile).toBe(oldFile);
					});
				});
			});
	});

	it('outputs fixed code when input is code string', () => {
		return stylelint
			.lint({
				code: '  a { color: red; }',
				config: {
					rules: {
						indentation: 2,
					},
				},
				fix: true,
			})
			.then((result) => {
				expect(result.output).toBe('a { color: red; }');
			});
	});

	it('apply indentation autofix at last', () => {
		return stylelint
			.lint({
				code:
					'a {\nbox-shadow: 0 -1px 0 0 rgba(0, 0, 0, 0.1), 0 0 0 1px rgba(0, 0, 0, 0.2), inset 0 1px 2px 0 rgba(0, 0, 0, 0.1);\n}',
				config: {
					rules: {
						indentation: 2,
						'value-list-comma-newline-after': 'always',
					},
				},
				fix: true,
			})
			.then((result) => {
				expect(result.output).toBe(
					'a {\n  box-shadow: 0 -1px 0 0 rgba(0, 0, 0, 0.1),\n    0 0 0 1px rgba(0, 0, 0, 0.2),\n    inset 0 1px 2px 0 rgba(0, 0, 0, 0.1);\n}',
				);
			});
	});
});

describe('fix with BOM', () => {
	let tmpDir;
	let stylesheetPath;

	beforeEach(() => {
		tmpDir = os.tmpdir();
		stylesheetPath = replaceBackslashes(path.join(tmpDir, `stylesheet-with-bom.css`));

		return copyFile(path.join(__dirname, 'stylesheet.css'), stylesheetPath);
	});

	afterEach(() => {
		return del(stylesheetPath, { force: true });
	});

	// eslint-disable-next-line jest/no-disabled-tests
	it.skip("doesn't strip BOM", () => {
		return stylelint
			.lint({
				files: [stylesheetPath],
				configFile: systemTestUtils.caseConfig('fix'),
				fix: true,
			})
			.then(() => {
				return readFileAsync(stylesheetPath, 'utf8').then((fileContent) => {
					expect(fileContent.startsWith('\uFEFF')).toBe(true);
				});
			});
	});
});<|MERGE_RESOLUTION|>--- conflicted
+++ resolved
@@ -8,12 +8,9 @@
 const stylelint = require('../../lib');
 const systemTestUtils = require('../systemTestUtils');
 const { promisify } = require('util');
-<<<<<<< HEAD
 const { replaceBackslashes } = require('../systemTestUtils');
-=======
 
 const copyFile = promisify(fs.copyFile);
->>>>>>> 31dd8d40
 const readFileAsync = promisify(fs.readFile);
 
 describe('fix', () => {
