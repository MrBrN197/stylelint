'use strict';

<<<<<<< HEAD
const path = require("path");
const replaceBackslashes = require("./replaceBackslashes");
const standalone = require("../standalone");

const fixturesPath = replaceBackslashes(path.join(__dirname, "fixtures"));
=======
const path = require('path');
const standalone = require('../standalone');

const fixturesPath = path.join(__dirname, 'fixtures');
>>>>>>> c69e098b
const config = {
	quiet: true,
	rules: {
		'block-no-empty': true,
	},
};

it('standalone with input css and `reportInvalidScopeDisables`', () => {
	return standalone({
		code: '/* stylelint-disable color-named */\na {}',
		config,
		reportInvalidScopeDisables: true,
	}).then((linted) => {
		const invalidScopeDisables = linted.invalidScopeDisables;

		expect(typeof invalidScopeDisables).toBe('object');
		expect(invalidScopeDisables).toHaveLength(1);
		expect(invalidScopeDisables[0].ranges).toHaveLength(1);
		expect(invalidScopeDisables[0].ranges[0]).toEqual({
			start: 1,
			unusedRule: 'color-named',
		});
	});
});

<<<<<<< HEAD
it("standalone with input file(s) and `reportInvalidScopeDisables`", () => {
  return standalone({
    files: replaceBackslashes(
      path.join(fixturesPath, "empty-block-with-disables.css")
    ),
    config,
    reportInvalidScopeDisables: true
  }).then(linted => {
    const invalidScopeDisables = linted.invalidScopeDisables;
=======
it('standalone with input file(s) and `reportInvalidScopeDisables`', () => {
	return standalone({
		files: path.join(fixturesPath, 'empty-block-with-disables.css'),
		config,
		reportInvalidScopeDisables: true,
	}).then((linted) => {
		const invalidScopeDisables = linted.invalidScopeDisables;
>>>>>>> c69e098b

		expect(typeof invalidScopeDisables).toBe('object');
		expect(invalidScopeDisables).toHaveLength(1);
		expect(invalidScopeDisables[0].source).toBe(
			path.join(fixturesPath, 'empty-block-with-disables.css'),
		);
		expect(invalidScopeDisables[0].ranges[0]).toEqual({
			start: 1,
			unusedRule: 'color-named',
		});
	});
});<|MERGE_RESOLUTION|>--- conflicted
+++ resolved
@@ -1,17 +1,10 @@
 'use strict';
 
-<<<<<<< HEAD
-const path = require("path");
+const path = require('path');
 const replaceBackslashes = require("./replaceBackslashes");
-const standalone = require("../standalone");
-
-const fixturesPath = replaceBackslashes(path.join(__dirname, "fixtures"));
-=======
-const path = require('path');
 const standalone = require('../standalone');
 
-const fixturesPath = path.join(__dirname, 'fixtures');
->>>>>>> c69e098b
+const fixturesPath = replaceBackslashes(path.join(__dirname, 'fixtures'));
 const config = {
 	quiet: true,
 	rules: {
@@ -37,25 +30,15 @@
 	});
 });
 
-<<<<<<< HEAD
-it("standalone with input file(s) and `reportInvalidScopeDisables`", () => {
-  return standalone({
-    files: replaceBackslashes(
-      path.join(fixturesPath, "empty-block-with-disables.css")
-    ),
-    config,
-    reportInvalidScopeDisables: true
-  }).then(linted => {
-    const invalidScopeDisables = linted.invalidScopeDisables;
-=======
 it('standalone with input file(s) and `reportInvalidScopeDisables`', () => {
 	return standalone({
-		files: path.join(fixturesPath, 'empty-block-with-disables.css'),
+		files: replaceBackslashes(
+      path.join(fixturesPath, 'empty-block-with-disables.css')
+    ),
 		config,
 		reportInvalidScopeDisables: true,
 	}).then((linted) => {
 		const invalidScopeDisables = linted.invalidScopeDisables;
->>>>>>> c69e098b
 
 		expect(typeof invalidScopeDisables).toBe('object');
 		expect(invalidScopeDisables).toHaveLength(1);
