<<<<<<< HEAD
"use strict";

const NoFilesFoundError = require("../utils/noFilesFoundError");
const path = require("path");
const replaceBackslashes = require("./replaceBackslashes");
const standalone = require("../standalone");

const fixturesPath = replaceBackslashes(path.join(__dirname, "fixtures"));

describe("extending config and ignoreFiles glob ignoring single glob", () => {
  let results;

  beforeEach(() => {
    return standalone({
      files: [
        `${fixturesPath}/empty-block.css`,
        `${fixturesPath}/invalid-hex.css`
      ],
      config: {
        ignoreFiles: "**/invalid-hex.css",
        extends: ["./config-block-no-empty", "./config-color-no-invalid-hex"]
      },
      configBasedir: path.join(__dirname, "fixtures")
    }).then(data => (results = data.results));
  });

  it("two files found", () => {
    expect(results).toHaveLength(2);
  });

  it("empty-block.css found", () => {
    expect(results[0].source.indexOf("empty-block.css")).not.toBe(-1);
  });

  it("empty-block.css linted", () => {
    expect(results[0].warnings).toHaveLength(1);
  });

  it("invalid-hex.css found", () => {
    expect(results[1].source.indexOf("invalid-hex.css")).not.toBe(-1);
  });

  it("invalid-hex.css not linted", () => {
    expect(results[1].warnings).toHaveLength(0);
  });

  it("invalid-hex.css marked as ignored", () => {
    expect(results[1].ignored).toBeTruthy();
  });
=======
'use strict';

const NoFilesFoundError = require('../utils/noFilesFoundError');
const path = require('path');
const standalone = require('../standalone');

const fixturesPath = path.join(__dirname, 'fixtures');

describe('extending config and ignoreFiles glob ignoring single glob', () => {
	let results;

	beforeEach(() => {
		return standalone({
			files: [`${fixturesPath}/empty-block.css`, `${fixturesPath}/invalid-hex.css`],
			config: {
				ignoreFiles: '**/invalid-hex.css',
				extends: ['./config-block-no-empty', './config-color-no-invalid-hex'],
			},
			configBasedir: path.join(__dirname, 'fixtures'),
		}).then((data) => (results = data.results));
	});

	it('two files found', () => {
		expect(results).toHaveLength(2);
	});

	it('empty-block.css found', () => {
		expect(results[0].source.indexOf('empty-block.css')).not.toBe(-1);
	});

	it('empty-block.css linted', () => {
		expect(results[0].warnings).toHaveLength(1);
	});

	it('invalid-hex.css found', () => {
		expect(results[1].source.indexOf('invalid-hex.css')).not.toBe(-1);
	});

	it('invalid-hex.css not linted', () => {
		expect(results[1].warnings).toHaveLength(0);
	});

	it('invalid-hex.css marked as ignored', () => {
		expect(results[1].ignored).toBeTruthy();
	});
>>>>>>> c69e098b
});

describe('same as above with no configBasedir, ignore-files path relative to process.cwd', () => {
	let actualCwd;
	let results;

	beforeAll(() => {
		actualCwd = process.cwd();
		process.chdir(__dirname);
	});

	afterAll(() => {
		process.chdir(actualCwd);
	});

	beforeEach(() => {
		return standalone({
			files: [`${fixturesPath}/empty-block.css`, `${fixturesPath}/invalid-hex.css`],
			config: {
				ignoreFiles: 'fixtures/invalid-hex.css',
				extends: [
					`${fixturesPath}/config-block-no-empty.json`,
					`${fixturesPath}/config-color-no-invalid-hex`,
				],
			},
		}).then((data) => (results = data.results));
	});

	it('two files found', () => {
		expect(results).toHaveLength(2);
	});

	it('empty-block.css found', () => {
		expect(results[0].source.indexOf('empty-block.css')).not.toBe(-1);
	});

	it('empty-block.css linted', () => {
		expect(results[0].warnings).toHaveLength(1);
	});

	it('invalid-hex.css found', () => {
		expect(results[1].source.indexOf('invalid-hex.css')).not.toBe(-1);
	});

	it('invalid-hex.css not linted', () => {
		expect(results[1].warnings).toHaveLength(0);
	});

	it('invalid-hex.css marked as ignored', () => {
		expect(results[1].ignored).toBeTruthy();
	});
});

describe('absolute ignoreFiles glob path', () => {
	let results;

	beforeEach(() => {
		return standalone({
			files: [`${fixturesPath}/empty-block.css`, `${fixturesPath}/invalid-hex.css`],
			config: {
				ignoreFiles: [`${fixturesPath}/empty-b*.css`],
				rules: {
					'block-no-empty': true,
				},
			},
			configBasedir: path.join(__dirname, 'fixtures'),
		}).then((data) => (results = data.results));
	});

	it('two files found', () => {
		expect(results).toHaveLength(2);
	});

	it('first not linted', () => {
		expect(results[0].warnings).toHaveLength(0);
	});

	it('first marked as ignored', () => {
		expect(results[0].ignored).toBeTruthy();
	});

	it('second has no warnings', () => {
		expect(results[1].warnings).toHaveLength(0);
	});

	it('second not marked as ignored', () => {
		expect(results[1].ignored).toBeFalsy();
	});
});

describe('extending config with ignoreFiles glob ignoring one by negation', () => {
	let results;

	beforeEach(() => {
		return standalone({
			files: [`${fixturesPath}/empty-block.css`, `${fixturesPath}/invalid-hex.css`],
			config: {
				ignoreFiles: ['**/*.css', '!**/invalid-hex.css'],
				extends: [
					`${fixturesPath}/config-block-no-empty`,
					`${fixturesPath}/config-color-no-invalid-hex`,
				],
			},
			configBasedir: path.join(__dirname, 'fixtures'),
		}).then((data) => (results = data.results));
	});

	it('two files found', () => {
		expect(results).toHaveLength(2);
	});

	it('empty-block.css found', () => {
		expect(results[0].source.indexOf('empty-block.css')).not.toBe(-1);
	});

	it('empty-block.css has no warnings', () => {
		expect(results[0].warnings).toHaveLength(0);
	});

	it('empty-block.css was ignored', () => {
		expect(results[0].ignored).toBeTruthy();
	});

	it('invalid-hex.css found', () => {
		expect(results[1].source.indexOf('invalid-hex.css')).not.toBe(-1);
	});

	it('invalid-hex.css has warnings', () => {
		expect(results[1].warnings).toHaveLength(1);
	});

	it('invalid-hex.css was not ignored', () => {
		expect(results[1].ignored).toBeFalsy();
	});
});

describe('specified `ignorePath` file ignoring one file', () => {
	const files = [`${fixturesPath}/empty-block.css`];
	const noFilesErrorMessage = new NoFilesFoundError(files);
	let actualCwd;
	let errorMessage;

	beforeAll(() => {
		actualCwd = process.cwd();
		process.chdir(__dirname);
	});

	afterAll(() => {
		process.chdir(actualCwd);
	});

	beforeEach(() => {
		return standalone({
			files,
			config: {
				rules: {
					'block-no-empty': true,
				},
			},
			ignorePath: path.join(__dirname, 'fixtures/ignore.txt'),
		}).catch((actualError) => {
			errorMessage = actualError;
		});
	});

	it('no files read', () => {
		expect(errorMessage).toEqual(noFilesErrorMessage);
	});
});

describe('specified `ignorePattern` file ignoring one file', () => {
	const files = [`${fixturesPath}/empty-block.css`];
	const noFilesErrorMessage = new NoFilesFoundError(files);
	let actualCwd;
	let errorMessage;

	beforeAll(() => {
		actualCwd = process.cwd();
		process.chdir(__dirname);
	});

	afterAll(() => {
		process.chdir(actualCwd);
	});

	beforeEach(() => {
		return standalone({
			files,
			config: {
				rules: {
					'block-no-empty': true,
				},
			},
			ignorePattern: 'fixtures/empty-block.css',
		}).catch((actualError) => {
			errorMessage = actualError;
		});
	});

	it('no files read', () => {
		expect(errorMessage).toEqual(noFilesErrorMessage);
	});
});

describe('specified `ignorePattern` file ignoring two files', () => {
	const files = [`${fixturesPath}/empty-block.css`, `${fixturesPath}/no-syntax-error.css`];
	const noFilesErrorMessage = new NoFilesFoundError(files);
	let actualCwd;
	let errorMessage;

	beforeAll(() => {
		actualCwd = process.cwd();
		process.chdir(__dirname);
	});

	afterAll(() => {
		process.chdir(actualCwd);
	});

	beforeEach(() => {
		return standalone({
			files,
			config: {
				rules: {
					'block-no-empty': true,
				},
			},
			ignorePattern: ['fixtures/empty-block.css', 'fixtures/no-syntax-error.css'],
		}).catch((actualError) => {
			errorMessage = actualError;
		});
	});

	it('no files read', () => {
		expect(errorMessage).toEqual(noFilesErrorMessage);
	});
});

describe('using ignoreFiles with input files that would cause a postcss syntax error', () => {
	let results;

	beforeEach(() => {
		return standalone({
			files: [`${fixturesPath}/standaloneNoParsing/*`],
			config: {
				ignoreFiles: ['**/*.scss'],
				rules: {
					'block-no-empty': true,
				},
			},
		}).then((data) => (results = data.results));
	});

	it('two files found', () => {
		expect(results).toHaveLength(2);
	});

	it('no-syntax-error.css found', () => {
		expect(results[0].source.indexOf('no-syntax-error.css')).not.toBe(-1);
	});

	it('no-syntax-error.css linted', () => {
		expect(results[0].warnings).toHaveLength(0);
	});

	it('syntax-error-ignored.scss found', () => {
		// For node 8 on Windows
		const index = Number(results[1].source.indexOf('syntax-error-ignored.scss'));

		expect(index).not.toBe(-1);
	});

	it('syntax-error-ignored.scss not linted', () => {
		expect(results[1].warnings).toHaveLength(0);
	});

	it('syntax-error-ignored.scss marked as ignored', () => {
		expect(results[1].ignored).toBeTruthy();
	});
});

describe('extending a config that ignores files', () => {
	let results;

	beforeEach(() => {
		return standalone({
			files: [`${fixturesPath}/empty-block.css`, `${fixturesPath}/invalid-hex.css`],
			config: {
				extends: [`${fixturesPath}/config-extending-and-ignoring`],
			},
			configBasedir: path.join(__dirname, 'fixtures'),
		}).then((data) => (results = data.results));
	});

	it('found correct files', () => {
		expect(results).toHaveLength(2);
	});

	it('empty-block.css found', () => {
		expect(results[0].source.indexOf('empty-block.css')).not.toBe(-1);
	});

	it('empty-block.css linted', () => {
		expect(results[0].warnings).toHaveLength(1);
	});

	it('invalid-hex.css found', () => {
		expect(results[1].source.indexOf('invalid-hex.css')).not.toBe(-1);
	});

	it('invalid-hex.css not linted', () => {
		expect(results[1].warnings).toHaveLength(0);
	});
});

<<<<<<< HEAD
describe("using codeFilename and ignoreFiles together", () => {
  let results;

  beforeEach(() => {
    return standalone({
      code: "a {}",
      codeFilename: replaceBackslashes(path.join(__dirname, "foo.css")),
      config: {
        ignoreFiles: ["**/foo.css"],
        rules: { "block-no-empty": true }
      }
    }).then(data => (results = data.results));
  });

  it("no warnings", () => {
    expect(results[0].warnings).toHaveLength(0);
  });

  it("ignored", () => {
    expect(results[0].ignored).toBeTruthy();
  });
});

describe("using codeFilename and ignoreFiles with configBasedir", () => {
  let results;

  beforeEach(() => {
    return standalone({
      code: "a {}",
      codeFilename: replaceBackslashes(path.join(__dirname, "foo.css")),
      config: {
        ignoreFiles: ["foo.css"],
        rules: { "block-no-empty": true }
      },
      configBasedir: __dirname
    }).then(data => (results = data.results));
  });

  it("no warnings", () => {
    expect(results[0].warnings).toHaveLength(0);
  });

  it("ignored", () => {
    expect(results[0].ignored).toBeTruthy();
  });
=======
describe('using codeFilename and ignoreFiles together', () => {
	let results;

	beforeEach(() => {
		return standalone({
			code: 'a {}',
			codeFilename: path.join(__dirname, 'foo.css'),
			config: {
				ignoreFiles: ['**/foo.css'],
				rules: { 'block-no-empty': true },
			},
		}).then((data) => (results = data.results));
	});

	it('no warnings', () => {
		expect(results[0].warnings).toHaveLength(0);
	});

	it('ignored', () => {
		expect(results[0].ignored).toBeTruthy();
	});
});

describe('using codeFilename and ignoreFiles with configBasedir', () => {
	let results;

	beforeEach(() => {
		return standalone({
			code: 'a {}',
			codeFilename: path.join(__dirname, 'foo.css'),
			config: {
				ignoreFiles: ['foo.css'],
				rules: { 'block-no-empty': true },
			},
			configBasedir: __dirname,
		}).then((data) => (results = data.results));
	});

	it('no warnings', () => {
		expect(results[0].warnings).toHaveLength(0);
	});

	it('ignored', () => {
		expect(results[0].ignored).toBeTruthy();
	});
>>>>>>> c69e098b
});

describe('file in node_modules', () => {
	const files = [`${fixturesPath}/node_modules/test.css`];
	const noFilesErrorMessage = new NoFilesFoundError(files);
	const lint = () =>
		standalone({
			files,
			config: {
				rules: {
					'block-no-empty': true,
				},
			},
		});

	it('is ignored', () => {
		return lint().catch((actualError) => {
			expect(actualError).toEqual(noFilesErrorMessage);
		});
	});
});

describe('file in bower_components', () => {
	const files = [`${fixturesPath}/bower_components/test.css`];
	const noFilesErrorMessage = new NoFilesFoundError(files);
	const lint = () =>
		standalone({
			files,
			config: {
				rules: {
					'block-no-empty': true,
				},
			},
		});

	it('is ignored', () => {
		return lint().catch((actualError) => {
			expect(actualError).toEqual(noFilesErrorMessage);
		});
	});
});

describe('disableDefaultIgnores allows paths in node_modules and bower_components', () => {
	describe('files in node_modules and bower_components', () => {
		const lint = () =>
			standalone({
				files: [
					`${fixturesPath}/bower_components/test.css`,
					`${fixturesPath}/node_modules/test.css`,
				],
				disableDefaultIgnores: true,
				config: {
					rules: {
						'block-no-empty': true,
					},
				},
			});

		it('are not ignored', () => {
			return lint().then((output) => {
				expect(output.results).toHaveLength(2);
				expect(output.results[0].warnings).toHaveLength(1);
				expect(output.results[1].warnings).toHaveLength(1);
			});
		});
	});
});<|MERGE_RESOLUTION|>--- conflicted
+++ resolved
@@ -1,61 +1,11 @@
-<<<<<<< HEAD
-"use strict";
-
-const NoFilesFoundError = require("../utils/noFilesFoundError");
-const path = require("path");
-const replaceBackslashes = require("./replaceBackslashes");
-const standalone = require("../standalone");
-
-const fixturesPath = replaceBackslashes(path.join(__dirname, "fixtures"));
-
-describe("extending config and ignoreFiles glob ignoring single glob", () => {
-  let results;
-
-  beforeEach(() => {
-    return standalone({
-      files: [
-        `${fixturesPath}/empty-block.css`,
-        `${fixturesPath}/invalid-hex.css`
-      ],
-      config: {
-        ignoreFiles: "**/invalid-hex.css",
-        extends: ["./config-block-no-empty", "./config-color-no-invalid-hex"]
-      },
-      configBasedir: path.join(__dirname, "fixtures")
-    }).then(data => (results = data.results));
-  });
-
-  it("two files found", () => {
-    expect(results).toHaveLength(2);
-  });
-
-  it("empty-block.css found", () => {
-    expect(results[0].source.indexOf("empty-block.css")).not.toBe(-1);
-  });
-
-  it("empty-block.css linted", () => {
-    expect(results[0].warnings).toHaveLength(1);
-  });
-
-  it("invalid-hex.css found", () => {
-    expect(results[1].source.indexOf("invalid-hex.css")).not.toBe(-1);
-  });
-
-  it("invalid-hex.css not linted", () => {
-    expect(results[1].warnings).toHaveLength(0);
-  });
-
-  it("invalid-hex.css marked as ignored", () => {
-    expect(results[1].ignored).toBeTruthy();
-  });
-=======
 'use strict';
 
 const NoFilesFoundError = require('../utils/noFilesFoundError');
 const path = require('path');
+const replaceBackslashes = require("./replaceBackslashes");
 const standalone = require('../standalone');
 
-const fixturesPath = path.join(__dirname, 'fixtures');
+const fixturesPath = replaceBackslashes(path.join(__dirname, 'fixtures'));
 
 describe('extending config and ignoreFiles glob ignoring single glob', () => {
 	let results;
@@ -94,7 +44,6 @@
 	it('invalid-hex.css marked as ignored', () => {
 		expect(results[1].ignored).toBeTruthy();
 	});
->>>>>>> c69e098b
 });
 
 describe('same as above with no configBasedir, ignore-files path relative to process.cwd', () => {
@@ -410,60 +359,13 @@
 	});
 });
 
-<<<<<<< HEAD
-describe("using codeFilename and ignoreFiles together", () => {
-  let results;
-
-  beforeEach(() => {
-    return standalone({
-      code: "a {}",
-      codeFilename: replaceBackslashes(path.join(__dirname, "foo.css")),
-      config: {
-        ignoreFiles: ["**/foo.css"],
-        rules: { "block-no-empty": true }
-      }
-    }).then(data => (results = data.results));
-  });
-
-  it("no warnings", () => {
-    expect(results[0].warnings).toHaveLength(0);
-  });
-
-  it("ignored", () => {
-    expect(results[0].ignored).toBeTruthy();
-  });
-});
-
-describe("using codeFilename and ignoreFiles with configBasedir", () => {
-  let results;
-
-  beforeEach(() => {
-    return standalone({
-      code: "a {}",
-      codeFilename: replaceBackslashes(path.join(__dirname, "foo.css")),
-      config: {
-        ignoreFiles: ["foo.css"],
-        rules: { "block-no-empty": true }
-      },
-      configBasedir: __dirname
-    }).then(data => (results = data.results));
-  });
-
-  it("no warnings", () => {
-    expect(results[0].warnings).toHaveLength(0);
-  });
-
-  it("ignored", () => {
-    expect(results[0].ignored).toBeTruthy();
-  });
-=======
 describe('using codeFilename and ignoreFiles together', () => {
 	let results;
 
 	beforeEach(() => {
 		return standalone({
 			code: 'a {}',
-			codeFilename: path.join(__dirname, 'foo.css'),
+			codeFilename: replaceBackslashes(path.join(__dirname, 'foo.css')),
 			config: {
 				ignoreFiles: ['**/foo.css'],
 				rules: { 'block-no-empty': true },
@@ -486,7 +388,7 @@
 	beforeEach(() => {
 		return standalone({
 			code: 'a {}',
-			codeFilename: path.join(__dirname, 'foo.css'),
+			codeFilename: replaceBackslashes(path.join(__dirname, 'foo.css')),
 			config: {
 				ignoreFiles: ['foo.css'],
 				rules: { 'block-no-empty': true },
@@ -502,7 +404,6 @@
 	it('ignored', () => {
 		expect(results[0].ignored).toBeTruthy();
 	});
->>>>>>> c69e098b
 });
 
 describe('file in node_modules', () => {
