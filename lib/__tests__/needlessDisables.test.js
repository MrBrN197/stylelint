--- conflicted
+++ resolved
@@ -1,14 +1,13 @@
 'use strict';
 
-<<<<<<< HEAD
-const needlessDisables = require("../needlessDisables");
-const path = require("path");
+const needlessDisables = require('../needlessDisables');
+const path = require('path');
 const replaceBackslashes = require("./replaceBackslashes");
-const standalone = require("../standalone");
-const stripIndent = require("common-tags").stripIndent;
+const standalone = require('../standalone');
+const stripIndent = require('common-tags').stripIndent;
 
 function source(name) {
-  return path.join(__dirname, "./fixtures/disableOptions", name);
+	return path.join(__dirname, './fixtures/disableOptions', name);
 }
 
 function fixture(name) {
@@ -17,25 +16,10 @@
   );
 }
 
-it("needlessDisables simple case", () => {
-  const config = {
-    rules: { "block-no-empty": true }
-  };
-=======
-const needlessDisables = require('../needlessDisables');
-const path = require('path');
-const standalone = require('../standalone');
-const stripIndent = require('common-tags').stripIndent;
-
-function fixture(name) {
-	return path.join(__dirname, './fixtures/disableOptions', name);
-}
-
 it('needlessDisables simple case', () => {
 	const config = {
 		rules: { 'block-no-empty': true },
 	};
->>>>>>> c69e098b
 
 	const css = stripIndent`
     /* stylelint-disable */
@@ -75,37 +59,6 @@
 		},
 	};
 
-<<<<<<< HEAD
-  return standalone({
-    config,
-    files: [
-      fixture("disabled-ranges-1.css"),
-      fixture("disabled-ranges-2.css"),
-      // ignore files contain `CssSyntaxError`
-      fixture("disabled-ranges-3.css")
-    ],
-    ignoreDisables: true
-  }).then(linted => {
-    expect(needlessDisables(linted.results)).toEqual([
-      {
-        source: source("disabled-ranges-1.css"),
-        ranges: [
-          { start: 1, end: 3, unusedRule: "color-named" },
-          { start: 5, end: 7, unusedRule: "block-no-empty" },
-          { start: 10, end: 10, unusedRule: "block-no-empty" }
-        ]
-      },
-      {
-        source: source("disabled-ranges-2.css"),
-        ranges: [
-          { start: 5, end: 5, unusedRule: "color-named" },
-          { start: 6, end: 6, unusedRule: "block-no-empty" },
-          { start: 8, unusedRule: "block-no-empty" }
-        ]
-      }
-    ]);
-  });
-=======
 	return standalone({
 		config,
 		files: [
@@ -118,7 +71,7 @@
 	}).then((linted) => {
 		expect(needlessDisables(linted.results)).toEqual([
 			{
-				source: fixture('disabled-ranges-1.css'),
+				source: source('disabled-ranges-1.css'),
 				ranges: [
 					{ start: 1, end: 3, unusedRule: 'color-named' },
 					{ start: 5, end: 7, unusedRule: 'block-no-empty' },
@@ -126,7 +79,7 @@
 				],
 			},
 			{
-				source: fixture('disabled-ranges-2.css'),
+				source: source('disabled-ranges-2.css'),
 				ranges: [
 					{ start: 5, end: 5, unusedRule: 'color-named' },
 					{ start: 6, end: 6, unusedRule: 'block-no-empty' },
@@ -135,7 +88,6 @@
 			},
 		]);
 	});
->>>>>>> c69e098b
 });
 
 it('needlessDisables ignored case', () => {
@@ -145,25 +97,6 @@
 		},
 	};
 
-<<<<<<< HEAD
-  return standalone({
-    config,
-    files: [fixture("disabled-ranges-1.css"), fixture("ignored-file.css")],
-    ignoreDisables: true,
-    ignorePath: fixture(".stylelintignore")
-  }).then(linted => {
-    expect(needlessDisables(linted.results)).toEqual([
-      {
-        source: source("disabled-ranges-1.css"),
-        ranges: [
-          { start: 1, end: 3, unusedRule: "color-named" },
-          { start: 5, end: 7, unusedRule: "block-no-empty" },
-          { start: 10, end: 10, unusedRule: "all" }
-        ]
-      }
-    ]);
-  });
-=======
 	return standalone({
 		config,
 		files: [fixture('disabled-ranges-1.css'), fixture('ignored-file.css')],
@@ -172,7 +105,7 @@
 	}).then((linted) => {
 		expect(needlessDisables(linted.results)).toEqual([
 			{
-				source: fixture('disabled-ranges-1.css'),
+				source: source('disabled-ranges-1.css'),
 				ranges: [
 					{ start: 1, end: 3, unusedRule: 'color-named' },
 					{ start: 5, end: 7, unusedRule: 'block-no-empty' },
@@ -181,5 +114,4 @@
 			},
 		]);
 	});
->>>>>>> c69e098b
 });