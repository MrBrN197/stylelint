--- conflicted
+++ resolved
@@ -72,14 +72,9 @@
     "benchmark": "^2.1.0",
     "common-tags": "^1.3.0",
     "coveralls": "^2.11.9",
-<<<<<<< HEAD
-    "eslint": "^2.4.0",
-    "eslint-config-stylelint": "^2.0.0",
     "htmlparser2": "^3.9.0",
-=======
-    "eslint": "3.0.0",
+    "eslint": "^3.0.0",
     "eslint-config-stylelint": "^3.0.0",
->>>>>>> 5d876979
     "npm-run-all": "^2.1.0",
     "npmpub": "^3.0.1",
     "nyc": "^7.0.0",
